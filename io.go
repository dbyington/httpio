--- conflicted
+++ resolved
@@ -176,16 +176,7 @@
 		return nil, err
 	}
 
-<<<<<<< HEAD
 	ctx, cancel := context.WithCancel(ctx)
-=======
-	useCTX := context.Background()
-	if o.ctx != nil {
-		useCTX = o.ctx
-	}
-
-	ctx, cancel := context.WithCancel(useCTX)
->>>>>>> c5b6ec6b
 
 	return &ReadAtCloser{
 		contentLength:     contentLength,
